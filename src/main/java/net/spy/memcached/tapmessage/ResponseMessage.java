/**
 * Copyright (C) 2009-2011 Couchbase, Inc.
 *
 * Permission is hereby granted, free of charge, to any person obtaining a copy
 * of this software and associated documentation files (the "Software"), to deal
 * in the Software without restriction, including without limitation the rights
 * to use, copy, modify, merge, publish, distribute, sublicense, and/or sell
 * copies of the Software, and to permit persons to whom the Software is
 * furnished to do so, subject to the following conditions:
 *
 * The above copyright notice and this permission notice shall be included in
 * all copies or substantial portions of the Software.
 *
 * THE SOFTWARE IS PROVIDED "AS IS", WITHOUT WARRANTY OF ANY KIND, EXPRESS OR
 * IMPLIED, INCLUDING BUT NOT LIMITED TO THE WARRANTIES OF MERCHANTABILITY,
 * FITNESS FOR A PARTICULAR PURPOSE AND NONINFRINGEMENT. IN NO EVENT SHALL THE
 * AUTHORS OR COPYRIGHT HOLDERS BE LIABLE FOR ANY CLAIM, DAMAGES OR OTHER
 * LIABILITY, WHETHER IN AN ACTION OF CONTRACT, TORT OR OTHERWISE, ARISING
 * FROM, OUT OF OR IN CONNECTION WITH THE SOFTWARE OR THE USE OR OTHER DEALING
 * IN THE SOFTWARE.
 */

package net.spy.memcached.tapmessage;

import java.nio.ByteBuffer;
import java.util.LinkedList;
import java.util.List;

/**
 * A representation of a tap stream message sent from a tap stream server.
 */
<<<<<<< HEAD
public class ResponseMessage extends BaseMessage {
  // Offsets are given from the end of the header
  private static final int ENGINE_PRIVATE_OFFSET = 0;
  private static final int ENGINE_PRIVATE_FIELD_LENGTH = 2;
  private static final int FLAGS_OFFSET = 2;
  private static final int FLAGS_FIELD_LENGTH = 2;
  private static final int TTL_OFFSET = 3;
  private static final int TTL_FIELD_LENGTH = 1;
  private static final int RESERVED1_OFFSET = 4;
  private static final int RESERVED1_FIELD_LENGTH = 1;
  private static final int RESERVED2_OFFSET = 5;
  private static final int RESERVED2_FIELD_LENGTH = 1;
  private static final int RESERVED3_OFFSET = 6;
  private static final int RESERVED3_FIELD_LENGTH = 1;
  private static final int ITEM_FLAGS_OFFSET = 7;
  private static final int ITEM_FLAGS_FIELD_LENGTH = 4;
  private static final int ITEM_EXPIRY_OFFSET = 11;
  private static final int ITEM_EXPIRY_FIELD_LENGTH = 5;

  /**
   * Creates a ResponseMessage from binary data.
   *
   * @param buffer The binary data sent from the tap stream server.
   */
  public ResponseMessage(byte[] buffer) {
    mbytes = buffer;
  }

  /**
   * Gets the value of the engine private field if the field exists in the
   * message.
   *
   * @return The engine private data.
   */
  public long getEnginePrivate() {
    if (ENGINE_PRIVATE_OFFSET + ENGINE_PRIVATE_FIELD_LENGTH
        > getExtralength()) {
      return 0;
    }
    int offset = HEADER_LENGTH + ENGINE_PRIVATE_OFFSET;
    return Util.fieldToValue(mbytes, offset, ENGINE_PRIVATE_FIELD_LENGTH);
  }

  /**
   * Gets the value of the flags field if the field exists in the message.
   *
   * @return The flags data.
   */
  public int getFlags() {
    if (FLAGS_OFFSET + FLAGS_FIELD_LENGTH > getExtralength()) {
      return 0;
    }
    int offset = HEADER_LENGTH + FLAGS_OFFSET;
    return (int) Util.fieldToValue(mbytes, offset, FLAGS_FIELD_LENGTH);
  }

  /**
   * Gets the value of the time to live field if the field exists in the
   * message.
   *
   * @return The time to live value;
   */
  public int getTTL() {
    if (TTL_OFFSET + TTL_FIELD_LENGTH > getExtralength()) {
      return 0;
    }
    int offset = HEADER_LENGTH + TTL_OFFSET;
    return (int) Util.fieldToValue(mbytes, offset, TTL_FIELD_LENGTH);
  }

  /**
   * Gets the value of the reserved1 field if the field exists in the message.
   *
   * @return The reserved1 data.
   */
  public int getReserved1() {
    if (RESERVED1_OFFSET + RESERVED1_FIELD_LENGTH > getExtralength()) {
      return 0;
    }
    int offset = HEADER_LENGTH + RESERVED1_OFFSET;
    return (int) Util.fieldToValue(mbytes, offset, RESERVED1_FIELD_LENGTH);
  }

  /**
   * Gets the value of the reserved2 field if the field exists in the message.
   *
   * @return The reserved2 data.
   */
  public int getReserved2() {
    if (RESERVED2_OFFSET + RESERVED2_FIELD_LENGTH > getExtralength()) {
      return 0;
    }
    int offset = HEADER_LENGTH + RESERVED2_OFFSET;
    return (int) Util.fieldToValue(mbytes, offset, RESERVED2_FIELD_LENGTH);
  }

  /**
   * Gets the value of the reserved3 field if the field exists in the message.
   *
   * @return The reserved3 data.
   */
  public int getReserved3() {
    if (RESERVED3_OFFSET + RESERVED3_FIELD_LENGTH > getExtralength()) {
      return 0;
    }
    int offset = HEADER_LENGTH + RESERVED3_OFFSET;
    return (int) Util.fieldToValue(mbytes, offset, RESERVED3_FIELD_LENGTH);
  }

  /**
   * Gets the value of the items flag field if the field exists in the message.
   *
   * @return The items flag data.
   */
  public int getItemFlags() {
    if (ITEM_FLAGS_OFFSET + ITEM_FLAGS_FIELD_LENGTH > getExtralength()) {
      return 0;
    }
    int offset = HEADER_LENGTH + ITEM_FLAGS_OFFSET;
    return (int) Util.fieldToValue(mbytes, offset, ITEM_FLAGS_FIELD_LENGTH);
  }

  /**
   * Gets the value of the item expiry field if the field exists in the message.
   *
   * @return The item expiry data.
   */
  public long getItemExpiry() {
    if (ITEM_EXPIRY_OFFSET + ITEM_EXPIRY_FIELD_LENGTH > getExtralength()) {
      return 0;
    }
    int offset = HEADER_LENGTH + ITEM_EXPIRY_OFFSET;
    return Util.fieldToValue(mbytes, offset, ITEM_EXPIRY_FIELD_LENGTH);
  }

  /**
   * Gets the value of the key field if the field exists in the message.
   *
   * @return The key data.
   */
  public String getKey() {
    if (getExtralength() >= getTotalbody()) {
      return new String();
    }
    int offset = (int) (HEADER_LENGTH + getExtralength());
    return new String(mbytes, offset, getKeylength());
  }

  /**
   * Gets the value of the value field if the field exists in the message.
   *
   * @return The value data.
   */
  public byte[] getValue() {
    if (getExtralength() + getKeylength() >= getTotalbody()) {
      return new byte[0];
    }
    int offset = (int) (HEADER_LENGTH + getExtralength() + getKeylength());
    int length = (int) (getTotalbody() - getKeylength() - getExtralength());
    byte[] value = new byte[length];
    System.arraycopy(mbytes, offset, value, 0, length);
    return value;
  }
=======
public class ResponseMessage extends BaseMessage{
	// Offsets are given from the end of the header
	private static final int ENGINE_PRIVATE_OFFSET = 24;
	private static final int FLAGS_OFFSET = 26;
	private static final int TTL_OFFSET = 28;
	private static final int RESERVED1_OFFSET = 29;
	private static final int RESERVED2_OFFSET = 30;
	private static final int RESERVED3_OFFSET = 31;
	private static final int ITEM_FLAGS_OFFSET = 32;
	private static final int ITEM_EXPIRY_OFFSET = 36;
	private static final int KEY_OFFSET = 40;

	private final short engineprivate;
	private final List<TapFlag> flags;
	private final byte ttl;
	private final byte reserved1;
	private final byte reserved2;
	private final byte reserved3;
	private final int itemflags;
	private int itemexpiry;
	private final int vbucketstate;
	private final byte[] key;
	private final byte[] value;
	private final byte[] revid;

	/**
	 * Creates a ResponseMessage from binary data.
	 * @param buffer The binary data sent from the tap stream server.
	 */
	public ResponseMessage(byte[] b) {
		// TODO: This isn't the best way of doing this. In the future
		// this should be split into mutiple classes.
		super(b);
		if (!opcode.equals(TapOpcode.NOOP)) {
			engineprivate = decodeShort(b, ENGINE_PRIVATE_OFFSET);
			flags = TapFlag.getFlags(decodeShort(b, FLAGS_OFFSET));
			ttl = b[TTL_OFFSET];
			reserved1 = b[RESERVED1_OFFSET];
			reserved2 = b[RESERVED2_OFFSET];
			reserved3 = b[RESERVED3_OFFSET];
		} else {
			engineprivate = 0;
			flags = new LinkedList<TapFlag>();
			ttl = 0;
			reserved1 = 0;
			reserved2 = 0;
			reserved3 = 0;
		}

		if (opcode.equals(TapOpcode.MUTATION)) {
			itemflags = decodeInt(b, ITEM_FLAGS_OFFSET);
			itemexpiry = decodeInt(b, ITEM_EXPIRY_OFFSET);
			vbucketstate = 0;
			revid = new byte[engineprivate];
			System.arraycopy(b, KEY_OFFSET, revid, 0, engineprivate);
			key = new byte[keylength];
			System.arraycopy(b, KEY_OFFSET + engineprivate, key, 0, keylength);
			value = new byte[b.length - keylength - engineprivate - KEY_OFFSET];
			System.arraycopy(b, (b.length - value.length), value, 0, value.length);
		} else if (opcode.equals(TapOpcode.DELETE)) {
			itemflags = 0;
			itemexpiry = 0;
			vbucketstate = 0;
			key = new byte[keylength];
			System.arraycopy(b, ITEM_FLAGS_OFFSET, key, 0, keylength);
			value = new byte[0];
			revid = new byte[0];
		} else if (opcode.equals(TapOpcode.VBUCKETSET)) {
			itemflags = 0;
			itemexpiry = 0;
			vbucketstate = decodeInt(b, ITEM_FLAGS_OFFSET);
			key = new byte[0];
			value = new byte[0];
			revid = new byte[0];
		} else {
			itemflags = 0;
			itemexpiry = 0;
			vbucketstate = 0;
			key = new byte[0];
			value = new byte[0];
			revid = new byte[0];
		}
	}

	/**
	 * Gets the value of the engine private field. Not returned in a no-op message.
	 * @return The engine private data.
	 */
	public long getEnginePrivate() {
		return engineprivate;
	}

	/**
	 * Gets the value of the flags field. Not returned in a no-op message.
	 * @return The flags data.
	 */
	public List<TapFlag> getFlags() {
		return flags;
	}

	/**
	 * Gets the value of the time to live field. Not returned in a no-op message.
	 * @return The time to live value;
	 */
	public int getTTL() {
		return ttl;
	}

	/**
	 * Gets the value of the reserved1 field. Not returned in a no-op message.
	 * @return The reserved1 data.
	 */
	protected int getReserved1() {
		return reserved1;
	}

	/**
	 * Gets the value of the reserved2 field. Not returned in a no-op message.
	 * @return The reserved2 data.
	 */
	protected int getReserved2() {
		return reserved2;
	}

	/**
	 * Gets the value of the reserved3 field. Not returned in a no-op message.
	 * @return The reserved3 data.
	 */
	protected int getReserved3() {
		return reserved3;
	}

	/**
	 * Gets the state of the vbucket. Only returned with a tap vbucket state message.
	 *
	 * @return the vbucket state
	 */
	public int getVBucketState() {
		return vbucketstate;
	}

	/**
	 * Gets the value of the items flag field. Only returned with a tap mutation message.
	 * @return The items flag data.
	 */
	public int getItemFlags() {
		return itemflags;
	}

	/**
	 * Gets the value of the item expiry field. Only returned with a tap mutation message.
	 * @return The item expiry data.
	 */
	public long getItemExpiry() {
		return itemexpiry;
	}

	/**
	 * Gets the value of the key field. Only returned with a tap mutation
	 * or tap delete message.
	 * @return The key data.
	 */
	public String getKey() {
		return new String(key);
	}

	/**
	 * Gets the value of the value field. Only returned with a tap mutation message.
	 * @return The value data.
	 */
	public byte[] getValue() {
		return value;
	}

	/**
	 * Gets the value of the revid field. Only returned with a tap mutation message.
	 * @return The revid of the document.
	 */
	public byte[] getRevID() {
		return revid;
	}

	public ByteBuffer getBytes() {
		ByteBuffer bb = ByteBuffer.allocate(HEADER_LENGTH + getTotalbody());
		bb.put(magic.magic);
		bb.put(opcode.opcode);
		bb.putShort(keylength);
		bb.put(extralength);
		bb.put(datatype);
		bb.putShort(vbucket);
		bb.putInt(totalbody);
		bb.putInt(opaque);
		bb.putLong(cas);

		if (opcode.equals(TapOpcode.NOOP)) {
			return bb;
		}

		bb.putShort(engineprivate);

		short flag = 0;
		for (int i = 0; i < flags.size(); i++) {
			flag |= flags.get(i).flag;
		}

		bb.putShort(flag);
		bb.put(ttl);
		bb.put(reserved1);
		bb.put(reserved2);
		bb.put(reserved3);

		if (opcode.equals(TapOpcode.MUTATION)) {
			bb.putInt(itemflags);
			bb.putInt(itemexpiry);
			bb.put(revid);
			bb.put(key);
			bb.put(value);
		} else if (opcode.equals(TapOpcode.DELETE)) {
			bb.put(key);
		} else if (opcode.equals(TapOpcode.VBUCKETSET)) {
			bb.putInt(vbucketstate);
		}
		return bb;
	}
>>>>>>> 7cb63b80
}<|MERGE_RESOLUTION|>--- conflicted
+++ resolved
@@ -29,394 +29,246 @@
 /**
  * A representation of a tap stream message sent from a tap stream server.
  */
-<<<<<<< HEAD
 public class ResponseMessage extends BaseMessage {
   // Offsets are given from the end of the header
-  private static final int ENGINE_PRIVATE_OFFSET = 0;
-  private static final int ENGINE_PRIVATE_FIELD_LENGTH = 2;
-  private static final int FLAGS_OFFSET = 2;
-  private static final int FLAGS_FIELD_LENGTH = 2;
-  private static final int TTL_OFFSET = 3;
-  private static final int TTL_FIELD_LENGTH = 1;
-  private static final int RESERVED1_OFFSET = 4;
-  private static final int RESERVED1_FIELD_LENGTH = 1;
-  private static final int RESERVED2_OFFSET = 5;
-  private static final int RESERVED2_FIELD_LENGTH = 1;
-  private static final int RESERVED3_OFFSET = 6;
-  private static final int RESERVED3_FIELD_LENGTH = 1;
-  private static final int ITEM_FLAGS_OFFSET = 7;
-  private static final int ITEM_FLAGS_FIELD_LENGTH = 4;
-  private static final int ITEM_EXPIRY_OFFSET = 11;
-  private static final int ITEM_EXPIRY_FIELD_LENGTH = 5;
+  private static final int ENGINE_PRIVATE_OFFSET = 24;
+  private static final int FLAGS_OFFSET = 26;
+  private static final int TTL_OFFSET = 28;
+  private static final int RESERVED1_OFFSET = 29;
+  private static final int RESERVED2_OFFSET = 30;
+  private static final int RESERVED3_OFFSET = 31;
+  private static final int ITEM_FLAGS_OFFSET = 32;
+  private static final int ITEM_EXPIRY_OFFSET = 36;
+  private static final int KEY_OFFSET = 40;
+
+  private final short engineprivate;
+  private final List<TapFlag> flags;
+  private final byte ttl;
+  private final byte reserved1;
+  private final byte reserved2;
+  private final byte reserved3;
+  private final int itemflags;
+  private int itemexpiry;
+  private final int vbucketstate;
+  private final byte[] key;
+  private final byte[] value;
+  private final byte[] revid;
 
   /**
    * Creates a ResponseMessage from binary data.
    *
    * @param buffer The binary data sent from the tap stream server.
    */
-  public ResponseMessage(byte[] buffer) {
-    mbytes = buffer;
-  }
-
-  /**
-   * Gets the value of the engine private field if the field exists in the
+  public ResponseMessage(byte[] b) {
+    // TODO: This isn't the best way of doing this. In the future
+    // this should be split into mutiple classes.
+    super(b);
+    if (!opcode.equals(TapOpcode.NOOP)) {
+      engineprivate = decodeShort(b, ENGINE_PRIVATE_OFFSET);
+      flags = TapFlag.getFlags(decodeShort(b, FLAGS_OFFSET));
+      ttl = b[TTL_OFFSET];
+      reserved1 = b[RESERVED1_OFFSET];
+      reserved2 = b[RESERVED2_OFFSET];
+      reserved3 = b[RESERVED3_OFFSET];
+    } else {
+      engineprivate = 0;
+      flags = new LinkedList<TapFlag>();
+      ttl = 0;
+      reserved1 = 0;
+      reserved2 = 0;
+      reserved3 = 0;
+    }
+
+    if (opcode.equals(TapOpcode.MUTATION)) {
+      itemflags = decodeInt(b, ITEM_FLAGS_OFFSET);
+      itemexpiry = decodeInt(b, ITEM_EXPIRY_OFFSET);
+      vbucketstate = 0;
+      revid = new byte[engineprivate];
+      System.arraycopy(b, KEY_OFFSET, revid, 0, engineprivate);
+      key = new byte[keylength];
+      System.arraycopy(b, KEY_OFFSET + engineprivate, key, 0, keylength);
+      value = new byte[b.length - keylength - engineprivate - KEY_OFFSET];
+      System.arraycopy(b, (b.length - value.length), value, 0, value.length);
+    } else if (opcode.equals(TapOpcode.DELETE)) {
+      itemflags = 0;
+      itemexpiry = 0;
+      vbucketstate = 0;
+      key = new byte[keylength];
+      System.arraycopy(b, ITEM_FLAGS_OFFSET, key, 0, keylength);
+      value = new byte[0];
+      revid = new byte[0];
+    } else if (opcode.equals(TapOpcode.VBUCKETSET)) {
+      itemflags = 0;
+      itemexpiry = 0;
+      vbucketstate = decodeInt(b, ITEM_FLAGS_OFFSET);
+      key = new byte[0];
+      value = new byte[0];
+      revid = new byte[0];
+    } else {
+      itemflags = 0;
+      itemexpiry = 0;
+      vbucketstate = 0;
+      key = new byte[0];
+      value = new byte[0];
+      revid = new byte[0];
+    }
+  }
+
+  /**
+   * Gets the value of the engine private field. Not returned in a no-op
    * message.
    *
    * @return The engine private data.
    */
   public long getEnginePrivate() {
-    if (ENGINE_PRIVATE_OFFSET + ENGINE_PRIVATE_FIELD_LENGTH
-        > getExtralength()) {
-      return 0;
-    }
-    int offset = HEADER_LENGTH + ENGINE_PRIVATE_OFFSET;
-    return Util.fieldToValue(mbytes, offset, ENGINE_PRIVATE_FIELD_LENGTH);
-  }
-
-  /**
-   * Gets the value of the flags field if the field exists in the message.
+    return engineprivate;
+  }
+
+  /**
+   * Gets the value of the flags field. Not returned in a no-op message.
    *
    * @return The flags data.
    */
-  public int getFlags() {
-    if (FLAGS_OFFSET + FLAGS_FIELD_LENGTH > getExtralength()) {
-      return 0;
-    }
-    int offset = HEADER_LENGTH + FLAGS_OFFSET;
-    return (int) Util.fieldToValue(mbytes, offset, FLAGS_FIELD_LENGTH);
-  }
-
-  /**
-   * Gets the value of the time to live field if the field exists in the
-   * message.
+  public List<TapFlag> getFlags() {
+    return flags;
+  }
+
+  /**
+   * Gets the value of the time to live field. Not returned in a no-op message.
    *
    * @return The time to live value;
    */
   public int getTTL() {
-    if (TTL_OFFSET + TTL_FIELD_LENGTH > getExtralength()) {
-      return 0;
-    }
-    int offset = HEADER_LENGTH + TTL_OFFSET;
-    return (int) Util.fieldToValue(mbytes, offset, TTL_FIELD_LENGTH);
-  }
-
-  /**
-   * Gets the value of the reserved1 field if the field exists in the message.
+    return ttl;
+  }
+
+  /**
+   * Gets the value of the reserved1 field. Not returned in a no-op message.
    *
    * @return The reserved1 data.
    */
-  public int getReserved1() {
-    if (RESERVED1_OFFSET + RESERVED1_FIELD_LENGTH > getExtralength()) {
-      return 0;
-    }
-    int offset = HEADER_LENGTH + RESERVED1_OFFSET;
-    return (int) Util.fieldToValue(mbytes, offset, RESERVED1_FIELD_LENGTH);
-  }
-
-  /**
-   * Gets the value of the reserved2 field if the field exists in the message.
+  protected int getReserved1() {
+    return reserved1;
+  }
+
+  /**
+   * Gets the value of the reserved2 field. Not returned in a no-op message.
    *
    * @return The reserved2 data.
    */
-  public int getReserved2() {
-    if (RESERVED2_OFFSET + RESERVED2_FIELD_LENGTH > getExtralength()) {
-      return 0;
-    }
-    int offset = HEADER_LENGTH + RESERVED2_OFFSET;
-    return (int) Util.fieldToValue(mbytes, offset, RESERVED2_FIELD_LENGTH);
-  }
-
-  /**
-   * Gets the value of the reserved3 field if the field exists in the message.
+  protected int getReserved2() {
+    return reserved2;
+  }
+
+  /**
+   * Gets the value of the reserved3 field. Not returned in a no-op message.
    *
    * @return The reserved3 data.
    */
-  public int getReserved3() {
-    if (RESERVED3_OFFSET + RESERVED3_FIELD_LENGTH > getExtralength()) {
-      return 0;
-    }
-    int offset = HEADER_LENGTH + RESERVED3_OFFSET;
-    return (int) Util.fieldToValue(mbytes, offset, RESERVED3_FIELD_LENGTH);
-  }
-
-  /**
-   * Gets the value of the items flag field if the field exists in the message.
+  protected int getReserved3() {
+    return reserved3;
+  }
+
+  /**
+   * Gets the state of the vbucket. Only returned with a tap vbucket state
+   * message.
+   *
+   * @return the vbucket state
+   */
+  public int getVBucketState() {
+    return vbucketstate;
+  }
+
+  /**
+   * Gets the value of the items flag field. Only returned with a tap mutation
+   * message.
    *
    * @return The items flag data.
    */
   public int getItemFlags() {
-    if (ITEM_FLAGS_OFFSET + ITEM_FLAGS_FIELD_LENGTH > getExtralength()) {
-      return 0;
-    }
-    int offset = HEADER_LENGTH + ITEM_FLAGS_OFFSET;
-    return (int) Util.fieldToValue(mbytes, offset, ITEM_FLAGS_FIELD_LENGTH);
-  }
-
-  /**
-   * Gets the value of the item expiry field if the field exists in the message.
+    return itemflags;
+  }
+
+  /**
+   * Gets the value of the item expiry field. Only returned with a tap mutation
+   * message.
    *
    * @return The item expiry data.
    */
   public long getItemExpiry() {
-    if (ITEM_EXPIRY_OFFSET + ITEM_EXPIRY_FIELD_LENGTH > getExtralength()) {
-      return 0;
-    }
-    int offset = HEADER_LENGTH + ITEM_EXPIRY_OFFSET;
-    return Util.fieldToValue(mbytes, offset, ITEM_EXPIRY_FIELD_LENGTH);
-  }
-
-  /**
-   * Gets the value of the key field if the field exists in the message.
+    return itemexpiry;
+  }
+
+  /**
+   * Gets the value of the key field. Only returned with a tap mutation
+   * or tap delete message.
    *
    * @return The key data.
    */
   public String getKey() {
-    if (getExtralength() >= getTotalbody()) {
-      return new String();
-    }
-    int offset = (int) (HEADER_LENGTH + getExtralength());
-    return new String(mbytes, offset, getKeylength());
-  }
-
-  /**
-   * Gets the value of the value field if the field exists in the message.
+    return new String(key);
+  }
+
+  /**
+   * Gets the value of the value field. Only returned with a tap mutation
+   * message.
    *
    * @return The value data.
    */
   public byte[] getValue() {
-    if (getExtralength() + getKeylength() >= getTotalbody()) {
-      return new byte[0];
-    }
-    int offset = (int) (HEADER_LENGTH + getExtralength() + getKeylength());
-    int length = (int) (getTotalbody() - getKeylength() - getExtralength());
-    byte[] value = new byte[length];
-    System.arraycopy(mbytes, offset, value, 0, length);
     return value;
   }
-=======
-public class ResponseMessage extends BaseMessage{
-	// Offsets are given from the end of the header
-	private static final int ENGINE_PRIVATE_OFFSET = 24;
-	private static final int FLAGS_OFFSET = 26;
-	private static final int TTL_OFFSET = 28;
-	private static final int RESERVED1_OFFSET = 29;
-	private static final int RESERVED2_OFFSET = 30;
-	private static final int RESERVED3_OFFSET = 31;
-	private static final int ITEM_FLAGS_OFFSET = 32;
-	private static final int ITEM_EXPIRY_OFFSET = 36;
-	private static final int KEY_OFFSET = 40;
-
-	private final short engineprivate;
-	private final List<TapFlag> flags;
-	private final byte ttl;
-	private final byte reserved1;
-	private final byte reserved2;
-	private final byte reserved3;
-	private final int itemflags;
-	private int itemexpiry;
-	private final int vbucketstate;
-	private final byte[] key;
-	private final byte[] value;
-	private final byte[] revid;
-
-	/**
-	 * Creates a ResponseMessage from binary data.
-	 * @param buffer The binary data sent from the tap stream server.
-	 */
-	public ResponseMessage(byte[] b) {
-		// TODO: This isn't the best way of doing this. In the future
-		// this should be split into mutiple classes.
-		super(b);
-		if (!opcode.equals(TapOpcode.NOOP)) {
-			engineprivate = decodeShort(b, ENGINE_PRIVATE_OFFSET);
-			flags = TapFlag.getFlags(decodeShort(b, FLAGS_OFFSET));
-			ttl = b[TTL_OFFSET];
-			reserved1 = b[RESERVED1_OFFSET];
-			reserved2 = b[RESERVED2_OFFSET];
-			reserved3 = b[RESERVED3_OFFSET];
-		} else {
-			engineprivate = 0;
-			flags = new LinkedList<TapFlag>();
-			ttl = 0;
-			reserved1 = 0;
-			reserved2 = 0;
-			reserved3 = 0;
-		}
-
-		if (opcode.equals(TapOpcode.MUTATION)) {
-			itemflags = decodeInt(b, ITEM_FLAGS_OFFSET);
-			itemexpiry = decodeInt(b, ITEM_EXPIRY_OFFSET);
-			vbucketstate = 0;
-			revid = new byte[engineprivate];
-			System.arraycopy(b, KEY_OFFSET, revid, 0, engineprivate);
-			key = new byte[keylength];
-			System.arraycopy(b, KEY_OFFSET + engineprivate, key, 0, keylength);
-			value = new byte[b.length - keylength - engineprivate - KEY_OFFSET];
-			System.arraycopy(b, (b.length - value.length), value, 0, value.length);
-		} else if (opcode.equals(TapOpcode.DELETE)) {
-			itemflags = 0;
-			itemexpiry = 0;
-			vbucketstate = 0;
-			key = new byte[keylength];
-			System.arraycopy(b, ITEM_FLAGS_OFFSET, key, 0, keylength);
-			value = new byte[0];
-			revid = new byte[0];
-		} else if (opcode.equals(TapOpcode.VBUCKETSET)) {
-			itemflags = 0;
-			itemexpiry = 0;
-			vbucketstate = decodeInt(b, ITEM_FLAGS_OFFSET);
-			key = new byte[0];
-			value = new byte[0];
-			revid = new byte[0];
-		} else {
-			itemflags = 0;
-			itemexpiry = 0;
-			vbucketstate = 0;
-			key = new byte[0];
-			value = new byte[0];
-			revid = new byte[0];
-		}
-	}
-
-	/**
-	 * Gets the value of the engine private field. Not returned in a no-op message.
-	 * @return The engine private data.
-	 */
-	public long getEnginePrivate() {
-		return engineprivate;
-	}
-
-	/**
-	 * Gets the value of the flags field. Not returned in a no-op message.
-	 * @return The flags data.
-	 */
-	public List<TapFlag> getFlags() {
-		return flags;
-	}
-
-	/**
-	 * Gets the value of the time to live field. Not returned in a no-op message.
-	 * @return The time to live value;
-	 */
-	public int getTTL() {
-		return ttl;
-	}
-
-	/**
-	 * Gets the value of the reserved1 field. Not returned in a no-op message.
-	 * @return The reserved1 data.
-	 */
-	protected int getReserved1() {
-		return reserved1;
-	}
-
-	/**
-	 * Gets the value of the reserved2 field. Not returned in a no-op message.
-	 * @return The reserved2 data.
-	 */
-	protected int getReserved2() {
-		return reserved2;
-	}
-
-	/**
-	 * Gets the value of the reserved3 field. Not returned in a no-op message.
-	 * @return The reserved3 data.
-	 */
-	protected int getReserved3() {
-		return reserved3;
-	}
-
-	/**
-	 * Gets the state of the vbucket. Only returned with a tap vbucket state message.
-	 *
-	 * @return the vbucket state
-	 */
-	public int getVBucketState() {
-		return vbucketstate;
-	}
-
-	/**
-	 * Gets the value of the items flag field. Only returned with a tap mutation message.
-	 * @return The items flag data.
-	 */
-	public int getItemFlags() {
-		return itemflags;
-	}
-
-	/**
-	 * Gets the value of the item expiry field. Only returned with a tap mutation message.
-	 * @return The item expiry data.
-	 */
-	public long getItemExpiry() {
-		return itemexpiry;
-	}
-
-	/**
-	 * Gets the value of the key field. Only returned with a tap mutation
-	 * or tap delete message.
-	 * @return The key data.
-	 */
-	public String getKey() {
-		return new String(key);
-	}
-
-	/**
-	 * Gets the value of the value field. Only returned with a tap mutation message.
-	 * @return The value data.
-	 */
-	public byte[] getValue() {
-		return value;
-	}
-
-	/**
-	 * Gets the value of the revid field. Only returned with a tap mutation message.
-	 * @return The revid of the document.
-	 */
-	public byte[] getRevID() {
-		return revid;
-	}
-
-	public ByteBuffer getBytes() {
-		ByteBuffer bb = ByteBuffer.allocate(HEADER_LENGTH + getTotalbody());
-		bb.put(magic.magic);
-		bb.put(opcode.opcode);
-		bb.putShort(keylength);
-		bb.put(extralength);
-		bb.put(datatype);
-		bb.putShort(vbucket);
-		bb.putInt(totalbody);
-		bb.putInt(opaque);
-		bb.putLong(cas);
-
-		if (opcode.equals(TapOpcode.NOOP)) {
-			return bb;
-		}
-
-		bb.putShort(engineprivate);
-
-		short flag = 0;
-		for (int i = 0; i < flags.size(); i++) {
-			flag |= flags.get(i).flag;
-		}
-
-		bb.putShort(flag);
-		bb.put(ttl);
-		bb.put(reserved1);
-		bb.put(reserved2);
-		bb.put(reserved3);
-
-		if (opcode.equals(TapOpcode.MUTATION)) {
-			bb.putInt(itemflags);
-			bb.putInt(itemexpiry);
-			bb.put(revid);
-			bb.put(key);
-			bb.put(value);
-		} else if (opcode.equals(TapOpcode.DELETE)) {
-			bb.put(key);
-		} else if (opcode.equals(TapOpcode.VBUCKETSET)) {
-			bb.putInt(vbucketstate);
-		}
-		return bb;
-	}
->>>>>>> 7cb63b80
+
+  /**
+   * Gets the value of the revid field. Only returned with a tap mutation
+   * message.
+   *
+   * @return The revid of the document.
+   */
+  public byte[] getRevID() {
+    return revid;
+  }
+
+  public ByteBuffer getBytes() {
+    ByteBuffer bb = ByteBuffer.allocate(HEADER_LENGTH + getTotalbody());
+    bb.put(magic.magic);
+    bb.put(opcode.opcode);
+    bb.putShort(keylength);
+    bb.put(extralength);
+    bb.put(datatype);
+    bb.putShort(vbucket);
+    bb.putInt(totalbody);
+    bb.putInt(opaque);
+    bb.putLong(cas);
+
+    if (opcode.equals(TapOpcode.NOOP)) {
+      return bb;
+    }
+
+    bb.putShort(engineprivate);
+
+    short flag = 0;
+    for (int i = 0; i < flags.size(); i++) {
+      flag |= flags.get(i).flag;
+    }
+
+    bb.putShort(flag);
+    bb.put(ttl);
+    bb.put(reserved1);
+    bb.put(reserved2);
+    bb.put(reserved3);
+
+    if (opcode.equals(TapOpcode.MUTATION)) {
+      bb.putInt(itemflags);
+      bb.putInt(itemexpiry);
+      bb.put(revid);
+      bb.put(key);
+      bb.put(value);
+    } else if (opcode.equals(TapOpcode.DELETE)) {
+      bb.put(key);
+    } else if (opcode.equals(TapOpcode.VBUCKETSET)) {
+      bb.putInt(vbucketstate);
+    }
+    return bb;
+  }
 }