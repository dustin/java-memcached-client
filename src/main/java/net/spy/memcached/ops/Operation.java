--- conflicted
+++ resolved
@@ -33,7 +33,6 @@
  */
 public interface Operation {
 
-<<<<<<< HEAD
   /**
    * Has this operation been cancelled?
    */
@@ -68,6 +67,12 @@
    * Get the write buffer for this operation.
    */
   ByteBuffer getBuffer();
+
+  /**
+   * Invoked when we start writing all of the bytes from this operation to
+   * the sockets write buffer.
+   */
+  void writing();
 
   /**
    * Invoked after having written all of the bytes from the supplied output
@@ -146,124 +151,4 @@
    * written to the network, this will be true.
    */
   boolean isTimedOutUnsent();
-=======
-	/**
-	 * Has this operation been cancelled?
-	 */
-	boolean isCancelled();
-
-	/**
-	 * True if an error occurred while processing this operation.
-	 */
-	boolean hasErrored();
-
-	/**
-	 * Get the exception that occurred (or null if no exception occurred).
-	 */
-	OperationException getException();
-
-	/**
-	 * Get the callback for this get operation.
-	 */
-	OperationCallback getCallback();
-
-	/**
-	 * Cancel this operation.
-	 */
-	void cancel();
-
-	/**
-	 * Get the current state of this operation.
-	 */
-	OperationState getState();
-
-	/**
-	 * Get the write buffer for this operation.
-	 */
-	ByteBuffer getBuffer();
-
-	/**
-	 * Invoked when we start writing all of the bytes from this operation to
-	 * the sockets write buffer.
-	 */
-	void writing();
-
-	/**
-	 * Invoked after having written all of the bytes from the supplied output
-	 * buffer.
-	 */
-	void writeComplete();
-
-	/**
-	 * Initialize this operation.  This is used to prepare output byte buffers
-	 * and stuff.
-	 */
-	void initialize();
-
-	/**
-	 * Read data from the given byte buffer and dispatch to the appropriate
-	 * read mechanism.
-	 */
-	void readFromBuffer(ByteBuffer data) throws IOException;
-
-	/**
-	 * Handle a raw data read.
-	 */
-	void handleRead(ByteBuffer data);
-
-	/**
-	 * Get the node that should've been handling this operation.
-	 */
-	MemcachedNode getHandlingNode();
-
-	/**
-	 * Set a reference to the node that will be/is handling this operation.
-	 *
-	 * @param to a memcached node
-	 */
-	void setHandlingNode(MemcachedNode to);
-
-	/**
-	 * Mark this operation as one which has exceeded its timeout value.
-	 */
-	public void timeOut();
-
-	/**
-	 * True if the operation has timed out.
-	 *
-	 * <p>A timed out operation may or may not have been sent to the server
-	 * already, but it exceeded either the specified or the default timeout
-	 * value.
-	 */
-	public boolean isTimedOut();
-
-	/**
-	 * True if the operation has timed out.
-	 *
-	 * The ttl allows the caller to specify how long the operation should
-	 * have been given since its creation, returning true if the operation
-	 * has exceeded that time period.
-	 *
-	 * <p>A timed out operation may or may not have been sent to the server
-	 * already, but it exceeded either the specified or the default timeout
-	 * value.
-	 *
-	 * <p>In the rare case this may be called with a longer timeout value
-	 * after having been called with a shorter value that caused the
-	 * operation to be timed out, an IllegalArgumentException may be thrown.
-	 *
-	 * @param ttlMillis the max amount of time an operation may have existed
-	 * since its creation in milliseconds.
-	 */
-	public boolean isTimedOut(long ttlMillis);
-
-	/**
-	 * True if the operation has timed out and has not been sent.
-	 *
-	 * If the client has timed out this operation and knows it has not been
-	 * written to the network, this will be true.
-	 *
-	 */
-	public boolean isTimedOutUnsent();
->>>>>>> 193a6842
 }