--- conflicted
+++ resolved
@@ -43,7 +43,6 @@
     return keys.iterator().next();
   }
 
-<<<<<<< HEAD
   public Collection<Operation> clone(KeyedOperation op) {
     assert (op.getState() == OperationState.WRITE_QUEUED || op.getState()
         == OperationState.RETRY) : "Who passed me an operation in the "
@@ -63,9 +62,9 @@
     } else if (op instanceof CASOperation) {
       CASOperation cop = (CASOperation) op;
       rv.add(cas(cop.getStoreType(), first(op.getKeys()), cop.getCasValue(),
-          cop.getFlags(), cop.getExpiration(), cop.getBytes(),
+          cop.getFlags(), cop.getExpiration(), cop.getData(),
           cop.getCallback()));
-    } else if (op instanceof DeleteOperation) {
+    } else if(op instanceof DeleteOperation) {
       rv.add(delete(first(op.getKeys()), op.getCallback()));
     } else if (op instanceof MutatorOperation) {
       MutatorOperation mo = (MutatorOperation) op;
@@ -99,55 +98,4 @@
 
   protected abstract Collection<? extends Operation>
   cloneGet(KeyedOperation op);
-=======
-		Collection<Operation> rv = new ArrayList<Operation>(
-				op.getKeys().size());
-		if(op instanceof GetOperation) {
-			rv.addAll(cloneGet(op));
-		} else if(op instanceof GetsOperation) {
-			GetsOperation.Callback callback =
-				(GetsOperation.Callback)op.getCallback();
-			for(String k : op.getKeys()) {
-				rv.add(gets(k, callback));
-			}
-		} else if(op instanceof CASOperation) {
-			CASOperation cop = (CASOperation)op;
-			rv.add(cas(cop.getStoreType(), first(op.getKeys()),
-					cop.getCasValue(), cop.getFlags(), cop.getExpiration(),
-					cop.getData(), cop.getCallback()));
-		} else if(op instanceof DeleteOperation) {
-			rv.add(delete(first(op.getKeys()), op.getCallback()));
-		} else if(op instanceof MutatorOperation) {
-			MutatorOperation mo = (MutatorOperation)op;
-			rv.add(mutate(mo.getType(), first(op.getKeys()),
-					mo.getBy(), mo.getDefault(), mo.getExpiration(),
-					op.getCallback()));
-		} else if(op instanceof StoreOperation) {
-			StoreOperation so = (StoreOperation)op;
-			rv.add(store(so.getStoreType(), first(op.getKeys()), so.getFlags(),
-					so.getExpiration(), so.getData(), op.getCallback()));
-		} else if(op instanceof ConcatenationOperation) {
-			ConcatenationOperation c = (ConcatenationOperation)op;
-			rv.add(cat(c.getStoreType(), c.getCasValue(), first(op.getKeys()),
-					c.getData(), c.getCallback()));
-		} else {
-			assert false : "Unhandled operation type: " + op.getClass();
-		}
-		if (op instanceof VBucketAware) {
-			VBucketAware vop = (VBucketAware)op;
-			if (!vop.getNotMyVbucketNodes().isEmpty()) {
-				for (Operation operation : rv) {
-					if (operation instanceof VBucketAware) {
-						Collection<MemcachedNode> notMyVbucketNodes = vop.getNotMyVbucketNodes();
-						((VBucketAware) operation).setNotMyVbucketNodes(notMyVbucketNodes);
-					}
-				}
-			}
-		}
-		return rv;
-	}
-
-	protected abstract Collection<? extends Operation> cloneGet(
-			KeyedOperation op);
->>>>>>> bb1dc926
 }