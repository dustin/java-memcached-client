/**
 * Copyright (C) 2006-2009 Dustin Sallings
 * Copyright (C) 2009-2011 Couchbase, Inc.
 *
 * Permission is hereby granted, free of charge, to any person obtaining a copy
 * of this software and associated documentation files (the "Software"), to deal
 * in the Software without restriction, including without limitation the rights
 * to use, copy, modify, merge, publish, distribute, sublicense, and/or sell
 * copies of the Software, and to permit persons to whom the Software is
 * furnished to do so, subject to the following conditions:
 *
 * The above copyright notice and this permission notice shall be included in
 * all copies or substantial portions of the Software.
 *
 * THE SOFTWARE IS PROVIDED "AS IS", WITHOUT WARRANTY OF ANY KIND, EXPRESS OR
 * IMPLIED, INCLUDING BUT NOT LIMITED TO THE WARRANTIES OF MERCHANTABILITY,
 * FITNESS FOR A PARTICULAR PURPOSE AND NONINFRINGEMENT. IN NO EVENT SHALL THE
 * AUTHORS OR COPYRIGHT HOLDERS BE LIABLE FOR ANY CLAIM, DAMAGES OR OTHER
 * LIABILITY, WHETHER IN AN ACTION OF CONTRACT, TORT OR OTHERWISE, ARISING
 * FROM, OUT OF OR IN CONNECTION WITH THE SOFTWARE OR THE USE OR OTHER DEALING
 * IN THE SOFTWARE.
 */

package net.spy.memcached.ops;

/**
 * State of this operation.
 */
public enum OperationState {
<<<<<<< HEAD
  /**
   * State indicating this operation is writing data to the server.
   */
  WRITING,
  /**
   * State indicating this operation is reading data from the server.
   */
  READING,
  /**
   * State indicating this operation is complete.
   */
  COMPLETE,
  /**
   * State indicating this operation timed out without completing.
   */
  TIMEDOUT,
  /**
   * State indicating this operation needs to be resent. Typically this means
   * vbucket hashing and there is a topology change.
   */
  RETRY
=======
	/**
	 * State indicating this operation is waiting to be written to the server.
	 */
	WRITE_QUEUED,
	/**
	 * State indicating this operation is writing data to the server.
	 */
	WRITING,
	/**
	 * State indicating this operation is reading data from the server.
	 */
	READING,
	/**
	 * State indicating this operation is complete.
	 */
	COMPLETE,
	/**
	 * State indicating this operation needs to be resent.  Typically
	 * this means vbucket hashing and there is a topology change.
	 */
	RETRY
>>>>>>> 193a6842
}<|MERGE_RESOLUTION|>--- conflicted
+++ resolved
@@ -27,7 +27,10 @@
  * State of this operation.
  */
 public enum OperationState {
-<<<<<<< HEAD
+  /**
+   * State indicating this operation is waiting to be written to the server.
+   */
+  WRITE_QUEUED,
   /**
    * State indicating this operation is writing data to the server.
    */
@@ -41,35 +44,8 @@
    */
   COMPLETE,
   /**
-   * State indicating this operation timed out without completing.
-   */
-  TIMEDOUT,
-  /**
-   * State indicating this operation needs to be resent. Typically this means
-   * vbucket hashing and there is a topology change.
+   * State indicating this operation needs to be resent.  Typically
+   * this means vbucket hashing and there is a topology change.
    */
   RETRY
-=======
-	/**
-	 * State indicating this operation is waiting to be written to the server.
-	 */
-	WRITE_QUEUED,
-	/**
-	 * State indicating this operation is writing data to the server.
-	 */
-	WRITING,
-	/**
-	 * State indicating this operation is reading data from the server.
-	 */
-	READING,
-	/**
-	 * State indicating this operation is complete.
-	 */
-	COMPLETE,
-	/**
-	 * State indicating this operation needs to be resent.  Typically
-	 * this means vbucket hashing and there is a topology change.
-	 */
-	RETRY
->>>>>>> 193a6842
 }