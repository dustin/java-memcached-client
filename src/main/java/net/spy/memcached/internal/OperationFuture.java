/**
 * Copyright (C) 2006-2009 Dustin Sallings
 * Copyright (C) 2009-2011 Couchbase, Inc.
 *
 * Permission is hereby granted, free of charge, to any person obtaining a copy
 * of this software and associated documentation files (the "Software"), to deal
 * in the Software without restriction, including without limitation the rights
 * to use, copy, modify, merge, publish, distribute, sublicense, and/or sell
 * copies of the Software, and to permit persons to whom the Software is
 * furnished to do so, subject to the following conditions:
 *
 * The above copyright notice and this permission notice shall be included in
 * all copies or substantial portions of the Software.
 *
 * THE SOFTWARE IS PROVIDED "AS IS", WITHOUT WARRANTY OF ANY KIND, EXPRESS OR
 * IMPLIED, INCLUDING BUT NOT LIMITED TO THE WARRANTIES OF MERCHANTABILITY,
 * FITNESS FOR A PARTICULAR PURPOSE AND NONINFRINGEMENT. IN NO EVENT SHALL THE
 * AUTHORS OR COPYRIGHT HOLDERS BE LIABLE FOR ANY CLAIM, DAMAGES OR OTHER
 * LIABILITY, WHETHER IN AN ACTION OF CONTRACT, TORT OR OTHERWISE, ARISING
 * FROM, OUT OF OR IN CONNECTION WITH THE SOFTWARE OR THE USE OR OTHER DEALING
 * IN THE SOFTWARE.
 */

package net.spy.memcached.internal;

import java.util.concurrent.CountDownLatch;
import java.util.concurrent.ExecutionException;
import java.util.concurrent.Future;
import java.util.concurrent.TimeUnit;
import java.util.concurrent.TimeoutException;
import java.util.concurrent.atomic.AtomicReference;

import net.spy.memcached.MemcachedConnection;
import net.spy.memcached.compat.SpyObject;
import net.spy.memcached.ops.Operation;
import net.spy.memcached.ops.OperationState;
import net.spy.memcached.ops.OperationStatus;

/**
 * Managed future for operations.
 *
 * Not intended for general use.
 *
 * @param <T> Type of object returned from this future.
 */
public class OperationFuture<T> extends SpyObject implements Future<T> {

<<<<<<< HEAD
  private final CountDownLatch latch;
  private final AtomicReference<T> objRef;
  protected OperationStatus status;
  private final long timeout;
  private Operation op;
  private final String key;

  public OperationFuture(String k, CountDownLatch l, long opTimeout) {
    this(k, l, new AtomicReference<T>(null), opTimeout);
  }

  public OperationFuture(String k, CountDownLatch l, AtomicReference<T> oref,
      long opTimeout) {
    super();
    latch = l;
    objRef = oref;
    status = null;
    timeout = opTimeout;
    key = k;
  }

  public boolean cancel(boolean ign) {
    assert op != null : "No operation";
    op.cancel();
    // This isn't exactly correct, but it's close enough. If we're in
    // a writing state, we *probably* haven't started.
    return op.getState() == OperationState.WRITING;
  }

  public T get() throws InterruptedException, ExecutionException {
    try {
      return get(timeout, TimeUnit.MILLISECONDS);
    } catch (TimeoutException e) {
      status = new OperationStatus(false, "Timed out");
      throw new RuntimeException("Timed out waiting for operation", e);
    }
  }

  public T get(long duration, TimeUnit units) throws InterruptedException,
      TimeoutException, ExecutionException {
    if (!latch.await(duration, units)) {
      // whenever timeout occurs, continuous timeout counter will increase by 1.
      MemcachedConnection.opTimedOut(op);
      if (op != null) { // op can be null on a flush
        op.timeOut();
      }
      status = new OperationStatus(false, "Timed out");
      throw new CheckedOperationTimeoutException(
          "Timed out waiting for operation", op);
    } else {
      // continuous timeout counter will be reset
      MemcachedConnection.opSucceeded(op);
    }
    if (op != null && op.hasErrored()) {
      status = new OperationStatus(false, op.getException().getMessage());
      throw new ExecutionException(op.getException());
    }
    if (isCancelled()) {
      throw new ExecutionException(new RuntimeException("Cancelled"));
    }
    if (op != null && op.isTimedOut()) {
      status = new OperationStatus(false, "Timed out");
      throw new ExecutionException(new CheckedOperationTimeoutException(
          "Operation timed out.", op));
    }

    return objRef.get();
  }

  public String getKey() {
    return key;
  }

  public OperationStatus getStatus() {
    if (status == null) {
      try {
        get();
      } catch (InterruptedException e) {
        status = new OperationStatus(false, "Interrupted");
        Thread.currentThread().isInterrupted();
      } catch (ExecutionException e) {
        getLogger().warn("Error getting status of operation", e);
      }
    }
    return status;
  }

  public void set(T o, OperationStatus s) {
    objRef.set(o);
    status = s;
  }

  public void setOperation(Operation to) {
    op = to;
  }

  public boolean isCancelled() {
    assert op != null : "No operation";
    return op.isCancelled();
  }

  public boolean isDone() {
    assert op != null : "No operation";
    return latch.getCount() == 0 || op.isCancelled()
        || op.getState() == OperationState.COMPLETE;
  }
=======
	private final CountDownLatch latch;
	private final AtomicReference<T> objRef;
	protected OperationStatus status;
	private final long timeout;
	private Operation op;
	private final String key;

	public OperationFuture(String k, CountDownLatch l, long opTimeout) {
		this(k, l, new AtomicReference<T>(null), opTimeout);
	}

	public OperationFuture(String k, CountDownLatch l, AtomicReference<T> oref,
		long opTimeout) {
		super();
		latch=l;
		objRef=oref;
		status = null;
		timeout = opTimeout;
		key = k;
	}

	public boolean cancel(boolean ign) {
		assert op != null : "No operation";
		op.cancel();
		// This isn't exactly correct, but it's close enough.  If we're in
		// a writing state, we *probably* haven't started.
		return op.getState() == OperationState.WRITE_QUEUED;
	}

	public T get() throws InterruptedException, ExecutionException {
		try {
			return get(timeout, TimeUnit.MILLISECONDS);
		} catch (TimeoutException e) {
			status = new OperationStatus(false, "Timed out");
			throw new RuntimeException(
				"Timed out waiting for operation", e);
		}
	}

	public T get(long duration, TimeUnit units)
		throws InterruptedException, TimeoutException, ExecutionException {
		if(!latch.await(duration, units)) {
			// whenever timeout occurs, continuous timeout counter will increase by 1.
			MemcachedConnection.opTimedOut(op);
			if (op != null) { // op can be null on a flush
				op.timeOut();
			}
			status = new OperationStatus(false, "Timed out");
			throw new CheckedOperationTimeoutException(
					"Timed out waiting for operation", op);
		} else {
			// continuous timeout counter will be reset
		    MemcachedConnection.opSucceeded(op);
		}
		if(op != null && op.hasErrored()) {
			status = new OperationStatus(false, op.getException().getMessage());
			throw new ExecutionException(op.getException());
		}
		if(isCancelled()) {
			throw new ExecutionException(new RuntimeException("Cancelled"));
		}
                if(op != null && op.isTimedOut()) {
						status = new OperationStatus(false, "Timed out");
                        throw new ExecutionException(new CheckedOperationTimeoutException("Operation timed out.", op));
                }

		return objRef.get();
	}

	public String getKey() {
		return key;
	}

	public OperationStatus getStatus() {
		if (status == null) {
			try {
				get();
			} catch (InterruptedException e) {
				status = new OperationStatus(false, "Interrupted");
				Thread.currentThread().isInterrupted();
			} catch (ExecutionException e) {
			    getLogger().warn("Error getting status of operation", e);
			}
		}
		return status;
	}

	public void set(T o, OperationStatus s) {
		objRef.set(o);
		status = s;
	}

	public void setOperation(Operation to) {
		op=to;
	}

	public boolean isCancelled() {
		assert op != null : "No operation";
		return op.isCancelled();
	}

	public boolean isDone() {
		assert op != null : "No operation";
		return latch.getCount() == 0 ||
			op.isCancelled() || op.getState() == OperationState.COMPLETE;
	}
>>>>>>> 193a6842
}<|MERGE_RESOLUTION|>--- conflicted
+++ resolved
@@ -45,7 +45,6 @@
  */
 public class OperationFuture<T> extends SpyObject implements Future<T> {
 
-<<<<<<< HEAD
   private final CountDownLatch latch;
   private final AtomicReference<T> objRef;
   protected OperationStatus status;
@@ -72,7 +71,7 @@
     op.cancel();
     // This isn't exactly correct, but it's close enough. If we're in
     // a writing state, we *probably* haven't started.
-    return op.getState() == OperationState.WRITING;
+    return op.getState() == OperationState.WRITE_QUEUED;
   }
 
   public T get() throws InterruptedException, ExecutionException {
@@ -152,112 +151,4 @@
     return latch.getCount() == 0 || op.isCancelled()
         || op.getState() == OperationState.COMPLETE;
   }
-=======
-	private final CountDownLatch latch;
-	private final AtomicReference<T> objRef;
-	protected OperationStatus status;
-	private final long timeout;
-	private Operation op;
-	private final String key;
-
-	public OperationFuture(String k, CountDownLatch l, long opTimeout) {
-		this(k, l, new AtomicReference<T>(null), opTimeout);
-	}
-
-	public OperationFuture(String k, CountDownLatch l, AtomicReference<T> oref,
-		long opTimeout) {
-		super();
-		latch=l;
-		objRef=oref;
-		status = null;
-		timeout = opTimeout;
-		key = k;
-	}
-
-	public boolean cancel(boolean ign) {
-		assert op != null : "No operation";
-		op.cancel();
-		// This isn't exactly correct, but it's close enough.  If we're in
-		// a writing state, we *probably* haven't started.
-		return op.getState() == OperationState.WRITE_QUEUED;
-	}
-
-	public T get() throws InterruptedException, ExecutionException {
-		try {
-			return get(timeout, TimeUnit.MILLISECONDS);
-		} catch (TimeoutException e) {
-			status = new OperationStatus(false, "Timed out");
-			throw new RuntimeException(
-				"Timed out waiting for operation", e);
-		}
-	}
-
-	public T get(long duration, TimeUnit units)
-		throws InterruptedException, TimeoutException, ExecutionException {
-		if(!latch.await(duration, units)) {
-			// whenever timeout occurs, continuous timeout counter will increase by 1.
-			MemcachedConnection.opTimedOut(op);
-			if (op != null) { // op can be null on a flush
-				op.timeOut();
-			}
-			status = new OperationStatus(false, "Timed out");
-			throw new CheckedOperationTimeoutException(
-					"Timed out waiting for operation", op);
-		} else {
-			// continuous timeout counter will be reset
-		    MemcachedConnection.opSucceeded(op);
-		}
-		if(op != null && op.hasErrored()) {
-			status = new OperationStatus(false, op.getException().getMessage());
-			throw new ExecutionException(op.getException());
-		}
-		if(isCancelled()) {
-			throw new ExecutionException(new RuntimeException("Cancelled"));
-		}
-                if(op != null && op.isTimedOut()) {
-						status = new OperationStatus(false, "Timed out");
-                        throw new ExecutionException(new CheckedOperationTimeoutException("Operation timed out.", op));
-                }
-
-		return objRef.get();
-	}
-
-	public String getKey() {
-		return key;
-	}
-
-	public OperationStatus getStatus() {
-		if (status == null) {
-			try {
-				get();
-			} catch (InterruptedException e) {
-				status = new OperationStatus(false, "Interrupted");
-				Thread.currentThread().isInterrupted();
-			} catch (ExecutionException e) {
-			    getLogger().warn("Error getting status of operation", e);
-			}
-		}
-		return status;
-	}
-
-	public void set(T o, OperationStatus s) {
-		objRef.set(o);
-		status = s;
-	}
-
-	public void setOperation(Operation to) {
-		op=to;
-	}
-
-	public boolean isCancelled() {
-		assert op != null : "No operation";
-		return op.isCancelled();
-	}
-
-	public boolean isDone() {
-		assert op != null : "No operation";
-		return latch.getCount() == 0 ||
-			op.isCancelled() || op.getState() == OperationState.COMPLETE;
-	}
->>>>>>> 193a6842
 }