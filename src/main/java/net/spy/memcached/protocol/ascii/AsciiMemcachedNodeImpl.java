--- conflicted
+++ resolved
@@ -38,7 +38,6 @@
  */
 public final class AsciiMemcachedNodeImpl extends TCPMemcachedNodeImpl {
 
-<<<<<<< HEAD
   public AsciiMemcachedNodeImpl(SocketAddress sa, SocketChannel c, int bufSize,
       BlockingQueue<Operation> rq, BlockingQueue<Operation> wq,
       BlockingQueue<Operation> iq, Long opQueueMaxBlockTimeNs, long dt) {
@@ -65,46 +64,11 @@
 
         // Initialize the new mega get
         optimizedOp.initialize();
-        assert optimizedOp.getState() == OperationState.WRITING;
+        assert optimizedOp.getState() == OperationState.WRITE_QUEUED;
         ProxyCallback pcb = (ProxyCallback) og.getCallback();
         getLogger().debug("Set up %s with %s keys and %s callbacks", this,
             pcb.numKeys(), pcb.numCallbacks());
       }
     }
   }
-=======
-	public AsciiMemcachedNodeImpl(SocketAddress sa, SocketChannel c,
-			int bufSize, BlockingQueue<Operation> rq,
-			BlockingQueue<Operation> wq, BlockingQueue<Operation> iq, Long opQueueMaxBlockTimeNs, long dt) {
-		super(sa, c, bufSize, rq, wq, iq, opQueueMaxBlockTimeNs, false, dt); /* ascii never does auth */
-	}
-
-	@Override
-	protected void optimize() {
-		// make sure there are at least two get operations in a row before
-		// attempting to optimize them.
-		if(writeQ.peek() instanceof GetOperation) {
-			optimizedOp=writeQ.remove();
-			if(writeQ.peek() instanceof GetOperation) {
-				OptimizedGetImpl og=new OptimizedGetImpl(
-						(GetOperation)optimizedOp);
-				optimizedOp=og;
-
-				while(writeQ.peek() instanceof GetOperation) {
-					GetOperationImpl o=(GetOperationImpl) writeQ.remove();
-					if(!o.isCancelled()) {
-						og.addOperation(o);
-					}
-				}
-
-				// Initialize the new mega get
-				optimizedOp.initialize();
-				assert optimizedOp.getState() == OperationState.WRITE_QUEUED;
-				ProxyCallback pcb=(ProxyCallback) og.getCallback();
-				getLogger().debug("Set up %s with %s keys and %s callbacks",
-					this, pcb.numKeys(), pcb.numCallbacks());
-			}
-		}
-	}
->>>>>>> 193a6842
 }