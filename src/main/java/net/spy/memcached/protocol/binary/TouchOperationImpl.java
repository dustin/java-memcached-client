/**
 * Copyright (C) 2006-2009 Dustin Sallings
 * Copyright (C) 2009-2011 Couchbase, Inc.
 *
 * Permission is hereby granted, free of charge, to any person obtaining a copy
 * of this software and associated documentation files (the "Software"), to deal
 * in the Software without restriction, including without limitation the rights
 * to use, copy, modify, merge, publish, distribute, sublicense, and/or sell
 * copies of the Software, and to permit persons to whom the Software is
 * furnished to do so, subject to the following conditions:
 *
 * The above copyright notice and this permission notice shall be included in
 * all copies or substantial portions of the Software.
 *
 * THE SOFTWARE IS PROVIDED "AS IS", WITHOUT WARRANTY OF ANY KIND, EXPRESS OR
 * IMPLIED, INCLUDING BUT NOT LIMITED TO THE WARRANTIES OF MERCHANTABILITY,
 * FITNESS FOR A PARTICULAR PURPOSE AND NONINFRINGEMENT. IN NO EVENT SHALL THE
 * AUTHORS OR COPYRIGHT HOLDERS BE LIABLE FOR ANY CLAIM, DAMAGES OR OTHER
 * LIABILITY, WHETHER IN AN ACTION OF CONTRACT, TORT OR OTHERWISE, ARISING
 * FROM, OUT OF OR IN CONNECTION WITH THE SOFTWARE OR THE USE OR OTHER DEALING
 * IN THE SOFTWARE.
 */

package net.spy.memcached.protocol.binary;

import net.spy.memcached.ops.OperationCallback;

/**
 * Operation to reset a timeout in Membase server.
 */
public class TouchOperationImpl extends SingleKeyOperationImpl {

<<<<<<< HEAD
  static final int CMD = 0x1c;
=======
	static final byte CMD=0x1c;
>>>>>>> 1445b53e

  private final int exp;

  protected TouchOperationImpl(String k, int e, OperationCallback cb) {
    super(CMD, generateOpaque(), k, cb);
    exp = e;
  }

  @Override
  public void initialize() {
    prepareBuffer(key, 0, EMPTY_BYTES, exp);
  }

  @Override
  public String toString() {
    return super.toString() + " Exp: " + exp;
  }
}<|MERGE_RESOLUTION|>--- conflicted
+++ resolved
@@ -30,11 +30,7 @@
  */
 public class TouchOperationImpl extends SingleKeyOperationImpl {
 
-<<<<<<< HEAD
-  static final int CMD = 0x1c;
-=======
-	static final byte CMD=0x1c;
->>>>>>> 1445b53e
+  static final byte CMD = 0x1c;
 
   private final int exp;
 
