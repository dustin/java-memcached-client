/**
 * Copyright (C) 2006-2009 Dustin Sallings
 * Copyright (C) 2009-2011 Couchbase, Inc.
 *
 * Permission is hereby granted, free of charge, to any person obtaining a copy
 * of this software and associated documentation files (the "Software"), to deal
 * in the Software without restriction, including without limitation the rights
 * to use, copy, modify, merge, publish, distribute, sublicense, and/or sell
 * copies of the Software, and to permit persons to whom the Software is
 * furnished to do so, subject to the following conditions:
 *
 * The above copyright notice and this permission notice shall be included in
 * all copies or substantial portions of the Software.
 *
 * THE SOFTWARE IS PROVIDED "AS IS", WITHOUT WARRANTY OF ANY KIND, EXPRESS OR
 * IMPLIED, INCLUDING BUT NOT LIMITED TO THE WARRANTIES OF MERCHANTABILITY,
 * FITNESS FOR A PARTICULAR PURPOSE AND NONINFRINGEMENT. IN NO EVENT SHALL THE
 * AUTHORS OR COPYRIGHT HOLDERS BE LIABLE FOR ANY CLAIM, DAMAGES OR OTHER
 * LIABILITY, WHETHER IN AN ACTION OF CONTRACT, TORT OR OTHERWISE, ARISING
 * FROM, OUT OF OR IN CONNECTION WITH THE SOFTWARE OR THE USE OR OTHER DEALING
 * IN THE SOFTWARE.
 */

package net.spy.memcached.protocol.binary;

import net.spy.memcached.ops.GetAndTouchOperation;

/**
 * Implementation of the get and touch operation.
 */
public class GetAndTouchOperationImpl extends SingleKeyOperationImpl implements
    GetAndTouchOperation {

  static final int GAT_CMD = 0x1d;

  /**
   * Length of the extra header stuff for a GET response.
   */
  static final int EXTRA_HDR_LEN = 4;

  private final int exp;

  public GetAndTouchOperationImpl(String k, int e,
      GetAndTouchOperation.Callback cb) {
    super(GAT_CMD, generateOpaque(), k, cb);
    exp = e;
  }

  @Override
  public void initialize() {
    prepareBuffer(key, 0, EMPTY_BYTES, exp);
  }

<<<<<<< HEAD
  @Override
  protected void decodePayload(byte[] pl) {
    final int flags = decodeInt(pl, 0);
    final byte[] data = new byte[pl.length - EXTRA_HDR_LEN];
    System.arraycopy(pl, EXTRA_HDR_LEN, data, 0, pl.length - EXTRA_HDR_LEN);
    GetAndTouchOperation.Callback gcb =
        (GetAndTouchOperation.Callback) getCallback();
    gcb.gotData(key, flags, responseCas, data);
    getCallback().receivedStatus(STATUS_OK);
  }
=======
	@Override
	public String toString() {
		return super.toString() + " Exp: " + exp;
	}
>>>>>>> bb1dc926
}<|MERGE_RESOLUTION|>--- conflicted
+++ resolved
@@ -51,7 +51,6 @@
     prepareBuffer(key, 0, EMPTY_BYTES, exp);
   }
 
-<<<<<<< HEAD
   @Override
   protected void decodePayload(byte[] pl) {
     final int flags = decodeInt(pl, 0);
@@ -62,10 +61,9 @@
     gcb.gotData(key, flags, responseCas, data);
     getCallback().receivedStatus(STATUS_OK);
   }
-=======
-	@Override
-	public String toString() {
-		return super.toString() + " Exp: " + exp;
-	}
->>>>>>> bb1dc926
+
+  @Override
+  public String toString() {
+    return super.toString() + " Exp: " + exp;
+  }
 }