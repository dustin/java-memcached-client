/**
 * Copyright (C) 2006-2009 Dustin Sallings
 * Copyright (C) 2009-2011 Couchbase, Inc.
 *
 * Permission is hereby granted, free of charge, to any person obtaining a copy
 * of this software and associated documentation files (the "Software"), to deal
 * in the Software without restriction, including without limitation the rights
 * to use, copy, modify, merge, publish, distribute, sublicense, and/or sell
 * copies of the Software, and to permit persons to whom the Software is
 * furnished to do so, subject to the following conditions:
 *
 * The above copyright notice and this permission notice shall be included in
 * all copies or substantial portions of the Software.
 *
 * THE SOFTWARE IS PROVIDED "AS IS", WITHOUT WARRANTY OF ANY KIND, EXPRESS OR
 * IMPLIED, INCLUDING BUT NOT LIMITED TO THE WARRANTIES OF MERCHANTABILITY,
 * FITNESS FOR A PARTICULAR PURPOSE AND NONINFRINGEMENT. IN NO EVENT SHALL THE
 * AUTHORS OR COPYRIGHT HOLDERS BE LIABLE FOR ANY CLAIM, DAMAGES OR OTHER
 * LIABILITY, WHETHER IN AN ACTION OF CONTRACT, TORT OR OTHERWISE, ARISING
 * FROM, OUT OF OR IN CONNECTION WITH THE SOFTWARE OR THE USE OR OTHER DEALING
 * IN THE SOFTWARE.
 */

package net.spy.memcached.protocol.binary;

import java.util.UUID;

import net.spy.memcached.ops.OperationCallback;
import net.spy.memcached.ops.OperationState;
import net.spy.memcached.ops.TapOperation;
import net.spy.memcached.tapmessage.RequestMessage;
import net.spy.memcached.tapmessage.TapFlag;
import net.spy.memcached.tapmessage.TapMagic;
import net.spy.memcached.tapmessage.TapOpcode;

/**
 * Implementation of a tap dump operation.
 */
public class TapDumpOperationImpl extends TapOperationImpl implements
    TapOperation {
  private final String id;

  TapDumpOperationImpl(String id, OperationCallback cb) {
    super(cb);
    this.id = id;
  }

  @Override
  public void initialize() {
    RequestMessage message = new RequestMessage();
    message.setMagic(TapMagic.PROTOCOL_BINARY_REQ);
    message.setOpcode(TapOpcode.REQUEST);
    message.setFlags(TapFlag.DUMP);
    message.setFlags(TapFlag.SUPPORT_ACK);
    if (id != null) {
      message.setName(id);
    } else {
      message.setName(UUID.randomUUID().toString());
    }
    setBuffer(message.getBytes());
  }

<<<<<<< HEAD
  @Override
  public void streamClosed(OperationState state) {
    transitionState(state);
  }
=======
	@Override
	public void streamClosed(OperationState state) {
		transitionState(state);
	}

	@Override
	public String toString() {
		return "Cmd: tap dump Flags: dump,ack";
	}
>>>>>>> bb1dc926
}<|MERGE_RESOLUTION|>--- conflicted
+++ resolved
@@ -60,20 +60,13 @@
     setBuffer(message.getBytes());
   }
 
-<<<<<<< HEAD
   @Override
   public void streamClosed(OperationState state) {
     transitionState(state);
   }
-=======
-	@Override
-	public void streamClosed(OperationState state) {
-		transitionState(state);
-	}
 
-	@Override
-	public String toString() {
-		return "Cmd: tap dump Flags: dump,ack";
-	}
->>>>>>> bb1dc926
+  @Override
+  public String toString() {
+    return "Cmd: tap dump Flags: dump,ack";
+  }
 }