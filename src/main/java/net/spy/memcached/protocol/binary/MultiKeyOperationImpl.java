/**
 * Copyright (C) 2006-2009 Dustin Sallings
 * Copyright (C) 2009-2011 Couchbase, Inc.
 *
 * Permission is hereby granted, free of charge, to any person obtaining a copy
 * of this software and associated documentation files (the "Software"), to deal
 * in the Software without restriction, including without limitation the rights
 * to use, copy, modify, merge, publish, distribute, sublicense, and/or sell
 * copies of the Software, and to permit persons to whom the Software is
 * furnished to do so, subject to the following conditions:
 *
 * The above copyright notice and this permission notice shall be included in
 * all copies or substantial portions of the Software.
 *
 * THE SOFTWARE IS PROVIDED "AS IS", WITHOUT WARRANTY OF ANY KIND, EXPRESS OR
 * IMPLIED, INCLUDING BUT NOT LIMITED TO THE WARRANTIES OF MERCHANTABILITY,
 * FITNESS FOR A PARTICULAR PURPOSE AND NONINFRINGEMENT. IN NO EVENT SHALL THE
 * AUTHORS OR COPYRIGHT HOLDERS BE LIABLE FOR ANY CLAIM, DAMAGES OR OTHER
 * LIABILITY, WHETHER IN AN ACTION OF CONTRACT, TORT OR OTHERWISE, ARISING
 * FROM, OUT OF OR IN CONNECTION WITH THE SOFTWARE OR THE USE OR OTHER DEALING
 * IN THE SOFTWARE.
 */

package net.spy.memcached.protocol.binary;

import java.util.Collection;
import java.util.Collections;
import java.util.HashMap;
import java.util.Map;

import net.spy.memcached.MemcachedNode;
import net.spy.memcached.ops.KeyedOperation;
import net.spy.memcached.ops.OperationCallback;
import net.spy.memcached.ops.VBucketAware;
import net.spy.memcached.util.StringUtils;

/**
 * Binary operations that contain multiple keys and are VBucket aware operations
 * should extend this class.
 */
<<<<<<< HEAD
abstract class MultiKeyOperationImpl extends OperationImpl implements
    VBucketAware, KeyedOperation {
  protected final Map<String, Short> vbmap = new HashMap<String, Short>();

  protected MultiKeyOperationImpl(byte c, int o, OperationCallback cb) {
    super(c, o, cb);
  }

  public Collection<String> getKeys() {
    return vbmap.keySet();
  }

  public Collection<MemcachedNode> getNotMyVbucketNodes() {
    return notMyVbucketNodes;
  }

  public void addNotMyVbucketNode(MemcachedNode node) {
    notMyVbucketNodes.add(node);
  }

  public void setNotMyVbucketNodes(Collection<MemcachedNode> nodes) {
    notMyVbucketNodes = nodes;
  }

  public void setVBucket(String k, short vb) {
    assert vbmap.containsKey(k) : "Key " + k + " not contained in operation";
    vbmap.put(k, Short.valueOf(vb));
  }

  public short getVBucket(String k) {
    assert vbmap.containsKey(k) : "Key " + k + " not contained in operation";
    return vbmap.get(k);
  }

  @Override
  public String toString() {
    return super.toString() + " Keys: " + StringUtils.join(getKeys(), " ");
  }
=======
abstract class MultiKeyOperationImpl extends OperationImpl
		implements VBucketAware, KeyedOperation {
	protected final Map<String, Short> vbmap;

	protected MultiKeyOperationImpl(byte c, int o, OperationCallback cb) {
		super(c, o, cb);
		vbmap = Collections.synchronizedMap(new HashMap<String, Short>());
	}

	public Collection<String> getKeys() {
		return vbmap.keySet();
	}

	public Collection<MemcachedNode> getNotMyVbucketNodes() {
		return notMyVbucketNodes;
	}

	public void addNotMyVbucketNode(MemcachedNode node) {
		notMyVbucketNodes.add(node);
	}

	public void setNotMyVbucketNodes(Collection<MemcachedNode> nodes) {
		notMyVbucketNodes = nodes;
	}

	public void setVBucket(String k, short vb) {
		assert vbmap.containsKey(k) : "Key " + k + " not contained in operation";
		vbmap.put(k, new Short(vb));
	}

	public short getVBucket(String k) {
		assert vbmap.containsKey(k) : "Key " + k + " not contained in operation" ;
		return vbmap.get(k);
	}

	@Override
	public String toString() {
		synchronized(vbmap) {
			return super.toString() + " Keys: " + StringUtils.join(getKeys(), " ");
		}
	}
>>>>>>> 7cb63b80
}<|MERGE_RESOLUTION|>--- conflicted
+++ resolved
@@ -38,13 +38,13 @@
  * Binary operations that contain multiple keys and are VBucket aware operations
  * should extend this class.
  */
-<<<<<<< HEAD
 abstract class MultiKeyOperationImpl extends OperationImpl implements
-    VBucketAware, KeyedOperation {
-  protected final Map<String, Short> vbmap = new HashMap<String, Short>();
+  VBucketAware, KeyedOperation {
+  protected final Map<String, Short> vbmap;
 
   protected MultiKeyOperationImpl(byte c, int o, OperationCallback cb) {
     super(c, o, cb);
+    vbmap = Collections.synchronizedMap(new HashMap<String, Short>());
   }
 
   public Collection<String> getKeys() {
@@ -75,49 +75,8 @@
 
   @Override
   public String toString() {
-    return super.toString() + " Keys: " + StringUtils.join(getKeys(), " ");
+    synchronized (vbmap) {
+      return super.toString() + " Keys: " + StringUtils.join(getKeys(), " ");
+    }
   }
-=======
-abstract class MultiKeyOperationImpl extends OperationImpl
-		implements VBucketAware, KeyedOperation {
-	protected final Map<String, Short> vbmap;
-
-	protected MultiKeyOperationImpl(byte c, int o, OperationCallback cb) {
-		super(c, o, cb);
-		vbmap = Collections.synchronizedMap(new HashMap<String, Short>());
-	}
-
-	public Collection<String> getKeys() {
-		return vbmap.keySet();
-	}
-
-	public Collection<MemcachedNode> getNotMyVbucketNodes() {
-		return notMyVbucketNodes;
-	}
-
-	public void addNotMyVbucketNode(MemcachedNode node) {
-		notMyVbucketNodes.add(node);
-	}
-
-	public void setNotMyVbucketNodes(Collection<MemcachedNode> nodes) {
-		notMyVbucketNodes = nodes;
-	}
-
-	public void setVBucket(String k, short vb) {
-		assert vbmap.containsKey(k) : "Key " + k + " not contained in operation";
-		vbmap.put(k, new Short(vb));
-	}
-
-	public short getVBucket(String k) {
-		assert vbmap.containsKey(k) : "Key " + k + " not contained in operation" ;
-		return vbmap.get(k);
-	}
-
-	@Override
-	public String toString() {
-		synchronized(vbmap) {
-			return super.toString() + " Keys: " + StringUtils.join(getKeys(), " ");
-		}
-	}
->>>>>>> 7cb63b80
 }