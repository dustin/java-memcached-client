/**
 * Copyright (C) 2006-2009 Dustin Sallings
 * Copyright (C) 2009-2011 Couchbase, Inc.
 *
 * Permission is hereby granted, free of charge, to any person obtaining a copy
 * of this software and associated documentation files (the "Software"), to deal
 * in the Software without restriction, including without limitation the rights
 * to use, copy, modify, merge, publish, distribute, sublicense, and/or sell
 * copies of the Software, and to permit persons to whom the Software is
 * furnished to do so, subject to the following conditions:
 *
 * The above copyright notice and this permission notice shall be included in
 * all copies or substantial portions of the Software.
 *
 * THE SOFTWARE IS PROVIDED "AS IS", WITHOUT WARRANTY OF ANY KIND, EXPRESS OR
 * IMPLIED, INCLUDING BUT NOT LIMITED TO THE WARRANTIES OF MERCHANTABILITY,
 * FITNESS FOR A PARTICULAR PURPOSE AND NONINFRINGEMENT. IN NO EVENT SHALL THE
 * AUTHORS OR COPYRIGHT HOLDERS BE LIABLE FOR ANY CLAIM, DAMAGES OR OTHER
 * LIABILITY, WHETHER IN AN ACTION OF CONTRACT, TORT OR OTHERWISE, ARISING
 * FROM, OUT OF OR IN CONNECTION WITH THE SOFTWARE OR THE USE OR OTHER DEALING
 * IN THE SOFTWARE.
 */

package net.spy.memcached.protocol.binary;

import net.spy.memcached.ops.GetlOperation;

<<<<<<< HEAD
/**
 * Implementation of the get and lock operation.
 */
public class GetlOperationImpl extends SingleKeyOperationImpl implements
    GetlOperation {

  static final int GETL_CMD = 0x94;

  /**
   * Length of the extra header stuff for a GET response.
   */
  static final int EXTRA_HDR_LEN = 4;

  private final int exp;

  public GetlOperationImpl(String k, int e, GetlOperation.Callback cb) {
    super(GETL_CMD, generateOpaque(), k, cb);
    exp = e;
  }

  @Override
  public void initialize() {
    prepareBuffer(key, 0, EMPTY_BYTES, exp);
  }

  @Override
  protected void decodePayload(byte[] pl) {
    final int flags = decodeInt(pl, 0);
    final byte[] data = new byte[pl.length - EXTRA_HDR_LEN];
    System.arraycopy(pl, EXTRA_HDR_LEN, data, 0, pl.length - EXTRA_HDR_LEN);
    GetlOperation.Callback gcb = (GetlOperation.Callback) getCallback();
    gcb.gotData(key, flags, responseCas, data);
    getCallback().receivedStatus(STATUS_OK);
  }

  @Override
  public String toString() {
    return super.toString() + " Exp: " + exp;
  }
=======
public class GetlOperationImpl extends SingleKeyOperationImpl
		implements GetlOperation {

	static final byte GETL_CMD=(byte) 0x94;

	/**
	 * Length of the extra header stuff for a GET response.
	 */
	static final int EXTRA_HDR_LEN=4;

	private final int exp;

	public GetlOperationImpl(String k, int e, GetlOperation.Callback cb) {
		super(GETL_CMD, generateOpaque(), k, cb);
		exp=e;
	}

	@Override
	public void initialize() {
		prepareBuffer(key, 0, EMPTY_BYTES, exp);
	}

	@Override
	protected void decodePayload(byte[] pl) {
		final int flags=decodeInt(pl, 0);
		final byte[] data=new byte[pl.length - EXTRA_HDR_LEN];
		System.arraycopy(pl, EXTRA_HDR_LEN, data, 0, pl.length-EXTRA_HDR_LEN);
		GetlOperation.Callback gcb=(GetlOperation.Callback)getCallback();
		gcb.gotData(key, flags, responseCas, data);
		getCallback().receivedStatus(STATUS_OK);
	}

	@Override
	public String toString() {
		return super.toString() + " Exp: " + exp;
	}
>>>>>>> 1445b53e
}<|MERGE_RESOLUTION|>--- conflicted
+++ resolved
@@ -25,14 +25,13 @@
 
 import net.spy.memcached.ops.GetlOperation;
 
-<<<<<<< HEAD
 /**
  * Implementation of the get and lock operation.
  */
 public class GetlOperationImpl extends SingleKeyOperationImpl implements
     GetlOperation {
 
-  static final int GETL_CMD = 0x94;
+  static final byte GETL_CMD = (byte) 0x94;
 
   /**
    * Length of the extra header stuff for a GET response.
@@ -65,42 +64,4 @@
   public String toString() {
     return super.toString() + " Exp: " + exp;
   }
-=======
-public class GetlOperationImpl extends SingleKeyOperationImpl
-		implements GetlOperation {
-
-	static final byte GETL_CMD=(byte) 0x94;
-
-	/**
-	 * Length of the extra header stuff for a GET response.
-	 */
-	static final int EXTRA_HDR_LEN=4;
-
-	private final int exp;
-
-	public GetlOperationImpl(String k, int e, GetlOperation.Callback cb) {
-		super(GETL_CMD, generateOpaque(), k, cb);
-		exp=e;
-	}
-
-	@Override
-	public void initialize() {
-		prepareBuffer(key, 0, EMPTY_BYTES, exp);
-	}
-
-	@Override
-	protected void decodePayload(byte[] pl) {
-		final int flags=decodeInt(pl, 0);
-		final byte[] data=new byte[pl.length - EXTRA_HDR_LEN];
-		System.arraycopy(pl, EXTRA_HDR_LEN, data, 0, pl.length-EXTRA_HDR_LEN);
-		GetlOperation.Callback gcb=(GetlOperation.Callback)getCallback();
-		gcb.gotData(key, flags, responseCas, data);
-		getCallback().receivedStatus(STATUS_OK);
-	}
-
-	@Override
-	public String toString() {
-		return super.toString() + " Exp: " + exp;
-	}
->>>>>>> 1445b53e
 }