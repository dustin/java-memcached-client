/**
 * Copyright (C) 2006-2009 Dustin Sallings
 * Copyright (C) 2009-2011 Couchbase, Inc.
 *
 * Permission is hereby granted, free of charge, to any person obtaining a copy
 * of this software and associated documentation files (the "Software"), to deal
 * in the Software without restriction, including without limitation the rights
 * to use, copy, modify, merge, publish, distribute, sublicense, and/or sell
 * copies of the Software, and to permit persons to whom the Software is
 * furnished to do so, subject to the following conditions:
 *
 * The above copyright notice and this permission notice shall be included in
 * all copies or substantial portions of the Software.
 *
 * THE SOFTWARE IS PROVIDED "AS IS", WITHOUT WARRANTY OF ANY KIND, EXPRESS OR
 * IMPLIED, INCLUDING BUT NOT LIMITED TO THE WARRANTIES OF MERCHANTABILITY,
 * FITNESS FOR A PARTICULAR PURPOSE AND NONINFRINGEMENT. IN NO EVENT SHALL THE
 * AUTHORS OR COPYRIGHT HOLDERS BE LIABLE FOR ANY CLAIM, DAMAGES OR OTHER
 * LIABILITY, WHETHER IN AN ACTION OF CONTRACT, TORT OR OTHERWISE, ARISING
 * FROM, OUT OF OR IN CONNECTION WITH THE SOFTWARE OR THE USE OR OTHER DEALING
 * IN THE SOFTWARE.
 */

package net.spy.memcached.protocol.binary;

import java.nio.ByteBuffer;

import net.spy.memcached.ops.OperationCallback;
import net.spy.memcached.ops.OperationState;
import net.spy.memcached.tapmessage.RequestMessage;
import net.spy.memcached.tapmessage.TapMagic;
import net.spy.memcached.tapmessage.TapOpcode;

/**
 * Implementation of a tap ACK operation.
 */
public class TapAckOperationImpl extends TapOperationImpl {
<<<<<<< HEAD
  private final TapOpcode opcode;
  private final int opaque;

  TapAckOperationImpl(TapOpcode opcode, int opaque, OperationCallback cb) {
    super(cb);
    this.opcode = opcode;
    this.opaque = opaque;
  }

  @Override
  public void initialize() {
    RequestMessage message = new RequestMessage();
    message.setMagic(TapMagic.PROTOCOL_BINARY_RES);
    message.setOpcode(opcode);
    message.setOpaque(opaque);
    setBuffer(message.getBytes());
  }

  @Override
  public void readFromBuffer(ByteBuffer data) {
    // Do Nothing
  }

  @Override
  public void streamClosed(OperationState state) {
    transitionState(state);
  }
=======
	private final TapOpcode opcode;
	private final int opaque;

	TapAckOperationImpl(TapOpcode opcode, int opaque, OperationCallback cb) {
		super(cb);
		this.opcode = opcode;
		this.opaque = opaque;
	}

	@Override
	public void initialize() {
		RequestMessage message = new RequestMessage();
		message.setMagic(TapMagic.PROTOCOL_BINARY_RES);
		message.setOpcode(opcode);
		message.setOpaque(opaque);
		setBuffer(message.getBytes());
	}

	@Override
	public void readFromBuffer(ByteBuffer data) {
		// Do Nothing
	}

	@Override
	public void streamClosed(OperationState state) {
		transitionState(state);
	}

	@Override
	public String toString() {
		return "Cmd: tap ack Opcode: " + opcode + " Opaque: " + opaque;
	}
>>>>>>> bb1dc926
}<|MERGE_RESOLUTION|>--- conflicted
+++ resolved
@@ -35,7 +35,6 @@
  * Implementation of a tap ACK operation.
  */
 public class TapAckOperationImpl extends TapOperationImpl {
-<<<<<<< HEAD
   private final TapOpcode opcode;
   private final int opaque;
 
@@ -63,38 +62,9 @@
   public void streamClosed(OperationState state) {
     transitionState(state);
   }
-=======
-	private final TapOpcode opcode;
-	private final int opaque;
 
-	TapAckOperationImpl(TapOpcode opcode, int opaque, OperationCallback cb) {
-		super(cb);
-		this.opcode = opcode;
-		this.opaque = opaque;
-	}
-
-	@Override
-	public void initialize() {
-		RequestMessage message = new RequestMessage();
-		message.setMagic(TapMagic.PROTOCOL_BINARY_RES);
-		message.setOpcode(opcode);
-		message.setOpaque(opaque);
-		setBuffer(message.getBytes());
-	}
-
-	@Override
-	public void readFromBuffer(ByteBuffer data) {
-		// Do Nothing
-	}
-
-	@Override
-	public void streamClosed(OperationState state) {
-		transitionState(state);
-	}
-
-	@Override
-	public String toString() {
-		return "Cmd: tap ack Opcode: " + opcode + " Opaque: " + opaque;
-	}
->>>>>>> bb1dc926
+  @Override
+  public String toString() {
+    return "Cmd: tap ack Opcode: " + opcode + " Opaque: " + opaque;
+  }
 }